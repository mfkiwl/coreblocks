from typing import Callable, Tuple, Optional
from amaranth import *
from .core import *
from .core import SignalBundle, RecordDict
from ._utils import MethodLayout
from ..utils import ValueLike, assign, AssignType

__all__ = [
    "FIFO",
<<<<<<< HEAD
    "Connect",
    "Buffer",
=======
    "Forwarder",
    "Collector",
>>>>>>> 0ab2e70f
    "ClickIn",
    "ClickOut",
    "AdapterTrans",
    "Adapter",
    "ConnectTrans",
    "ConnectAndTransformTrans",
    "CatTrans",
    "ManyToOneConnectTrans",
    "MethodTransformer",
    "MethodFilter",
    "MethodProduct",
]

# FIFOs

import amaranth.lib.fifo


class FIFO(Elaboratable):
    """FIFO module.

    Provides a transactional interface to Amaranth FIFOs. Exposes two methods:
    `read`, and `write`. Both methods are ready only when they can
    be executed -- i.e. the queue is respectively not empty / not full.
    It is possible to simultaneously read and write in a single clock cycle,
    but only if both readiness conditions are fulfilled.

    Attributes
    ----------
    read: Method
        The read method. Accepts an empty argument, returns a `Record`.
    write: Method
        The write method. Accepts a `Record`, returns empty result.
    """

    def __init__(self, layout: MethodLayout, depth: int, fifo_type=amaranth.lib.fifo.SyncFIFO):
        """
        Parameters
        ----------
        layout: record layout
            The format of records stored in the FIFO.
        depth: int
            Size of the FIFO.
        fifoType: Elaboratable
            FIFO module conforming to Amaranth library FIFO interface. Defaults
            to SyncFIFO.
        """
        self.width = len(Record(layout))
        self.depth = depth
        self.fifoType = fifo_type

        self.read = Method(o=layout)
        self.write = Method(i=layout)

    def elaborate(self, platform):
        m = Module()

        m.submodules.fifo = fifo = self.fifoType(width=self.width, depth=self.depth)

        assert fifo.fwft  # the read method requires FWFT behavior

        @def_method(m, self.write, ready=fifo.w_rdy)
        def _(arg):
            m.d.comb += fifo.w_en.eq(1)
            Method.comb += fifo.w_data.eq(arg)

        @def_method(m, self.read, ready=fifo.r_rdy)
        def _():
            m.d.comb += fifo.r_en.eq(1)
            return fifo.r_data

        return m


<<<<<<< HEAD
# Connector modules


class Connect(Elaboratable):
    def __init__(self, layout: MethodLayout, layout_r2w: MethodLayout = 0):
        self.read = Method(o=layout, i=layout_r2w)
        self.write = Method(i=layout, o=layout_r2w)
        self.read.only_if(self.write)
        self.write.only_if(self.read)

    def elaborate(self, platform):
        m = Module()

        data = Record.like(self.read.data_out)
        data_r2w = Record.like(self.write.data_out)

        @def_method(m, self.read)
        def _(arg):
            m.d.comb += data_r2w.eq(arg)
            return data

        @def_method(m, self.write)
        def _(arg):
            m.d.comb += data.eq(arg)
            return data_r2w

        return m


class Buffer(Elaboratable):
    def __init__(self, layout: MethodLayout):
=======
# Forwarding with overflow buffering


class Forwarder(Elaboratable):
    """Forwarding with overflow buffering

    Provides a means to connect two transactions with forwarding. Exposes
    two methods: `read`, and `write`. When both of these methods are
    executed simultaneously, data is forwarded between them. If `write`
    is executed, but `read` is not, the value cannot be forwarded,
    but is stored into an overflow buffer. No further `write`\\s are
    possible until the overflow buffer is cleared by `read`.

    The `write` method is scheduled before `read`.

    Attributes
    ----------
    read: Method
        The read method. Accepts an empty argument, returns a `Record`.
    write: Method
        The write method. Accepts a `Record`, returns empty result.
    """

    def __init__(self, layout: MethodLayout):
        """
        Parameters
        ----------
        layout: record layout
            The format of records forwarded.
        """
>>>>>>> 0ab2e70f
        self.read = Method(o=layout)
        self.write = Method(i=layout)

    def elaborate(self, platform):
        m = Module()

<<<<<<< HEAD
        buf = Record.like(self.read.data_out)
        buf_full = Signal()

        @def_method(m, self.read, ready=buf_full)
        def _(arg):
            m.d.sync += buf_full.eq(0)
            return buf

        self.write.only_if_any(~buf_full, self.read)

        @def_method(m, self.write)
        def _(arg):
            m.d.sync += buf.eq(arg)
            m.d.sync += buf_full.eq(1)
=======
        reg = Record.like(self.read.data_out)
        reg_valid = Signal()
        read_value = Record.like(self.read.data_out)

        self.write.schedule_before(self.read)  # to avoid combinational loops

        @def_method(m, self.write, ready=~reg_valid)
        def _(arg):
            Method.comb += read_value.eq(arg)  # for forwarding
            m.d.sync += reg.eq(arg)
            m.d.sync += reg_valid.eq(1)

        with m.If(reg_valid):
            m.d.comb += read_value.eq(reg)  # write method is not ready

        @def_method(m, self.read, ready=reg_valid | self.write.run)
        def _():
            m.d.sync += reg_valid.eq(0)
            return read_value
>>>>>>> 0ab2e70f

        return m


# "Clicked" input


class ClickIn(Elaboratable):
    """Clicked input.

    Useful for interactive simulations or FPGA button/switch interfaces.
    On a rising edge (tested synchronously) of `btn`, the `get` method
    is enabled, which returns the data present on `dat` at the time.
    Inputs are synchronized.

    Attributes
    ----------
    get: Method
        The method for retrieving data from the input. Accepts an empty
        argument, returns a `Record`.
    btn: Signal, in
        The button input.
    dat: Record, in
        The data input.
    """

    def __init__(self, layout: MethodLayout):
        """
        Parameters
        ----------
        layout: record layout
            The data format for the input.
        """
        self.get = Method(o=layout)
        self.btn = Signal()
        self.dat = Record(layout)

    def elaborate(self, platform):
        m = Module()

        btn1 = Signal()
        btn2 = Signal()
        dat1 = Signal.like(self.dat)
        m.d.sync += btn1.eq(self.btn)
        m.d.sync += btn2.eq(btn1)
        m.d.sync += dat1.eq(self.dat)
        get_ready = Signal()
        get_data = Signal.like(self.dat)

        @def_method(m, self.get, ready=get_ready)
        def _():
            m.d.sync += get_ready.eq(0)
            return get_data

        with m.If(~btn2 & btn1):
            m.d.sync += get_ready.eq(1)
            m.d.sync += get_data.eq(dat1)

        return m


# "Clicked" output


class ClickOut(Elaboratable):
    """Clicked output.

    Useful for interactive simulations or FPGA button/LED interfaces.
    On a rising edge (tested synchronously) of `btn`, the `put` method
    is enabled, which, when called, changes the value of the `dat` signal.

    Attributes
    ----------
    put: Method
        The method for retrieving data from the input. Accepts a `Record`,
        returns empty result.
    btn: Signal, in
        The button input.
    dat: Record, out
        The data output.
    """

    def __init__(self, layout: MethodLayout):
        """
        Parameters
        ----------
        layout: record layout
            The data format for the output.
        """
        self.put = Method(i=layout)
        self.btn = Signal()
        self.dat = Record(layout)

    def elaborate(self, platform):
        m = Module()

        btn1 = Signal()
        btn2 = Signal()
        m.d.sync += btn1.eq(self.btn)
        m.d.sync += btn2.eq(btn1)

        @def_method(m, self.put, ready=~btn2 & btn1)
        def _(arg):
            m.d.sync += self.dat.eq(arg)

        return m


# Testbench-friendly input/output


class AdapterBase(Elaboratable):
    data_in: Record
    data_out: Record

    def __init__(self, iface: Method):
        self.iface = iface
        self.en = Signal()
        self.done = Signal()

    def debug_signals(self) -> SignalBundle:
        return [self.en, self.done, self.data_in, self.data_out]


class AdapterTrans(AdapterBase):
    """Adapter transaction.

    Creates a transaction controlled by plain Amaranth signals. Allows to
    expose a method to plain Amaranth code, including testbenches.

    Attributes
    ----------
    en: Signal, in
        Activates the transaction (sets the `request` signal).
    done: Signal, out
        Signals that the transaction is performed (returns the `grant`
        signal).
    data_in: Record, in
        Data passed to the `iface` method.
    data_out: Record, out
        Data returned from the `iface` method.
    """

    def __init__(self, iface: Method):
        """
        Parameters
        ----------
        iface: Method
            The method to be called by the transaction.
        """
        super().__init__(iface)
        self.data_in = Record.like(iface.data_in)
        self.data_out = Record.like(iface.data_out)

    def elaborate(self, platform):
        m = Module()

        # this forces data_in signal to appear in VCD dumps
        data_in = Signal.like(self.data_in)
        m.d.comb += data_in.eq(self.data_in)

        with Transaction().body(m, request=self.en):
            data_out = self.iface(m, data_in)
            Transaction.comb += self.data_out.eq(data_out)
            m.d.comb += self.done.eq(1)

        return m


class Adapter(AdapterBase):
    """Adapter method.

    Creates a method controlled by plain Amaranth signals. One of the
    possible uses is to mock a method in a testbench.

    Attributes
    ----------
    en: Signal, in
        Activates the method (sets the `ready` signal).
    done: Signal, out
        Signals that the method is called (returns the `run` signal).
    data_in: Record, in
        Data returned from the defined method.
    data_out: Record, out
        Data passed as argument to the defined method.
    """

    def __init__(self, *, i: MethodLayout = (), o: MethodLayout = ()):
        """
        Parameters
        ----------
        i: record layout
            The input layout of the defined method.
        o: record layout
            The output layout of the defined method.
        """
        super().__init__(Method(i=i, o=o))
        self.data_in = Record.like(self.iface.data_out)
        self.data_out = Record.like(self.iface.data_in)

    def elaborate(self, platform):
        m = Module()

        # this forces data_in signal to appear in VCD dumps
        data_in = Signal.like(self.data_in)
        m.d.comb += data_in.eq(self.data_in)

        @def_method(m, self.iface, ready=self.en)
        def _(arg):
            Method.comb += self.data_out.eq(arg)
            m.d.comb += self.done.eq(1)
            return data_in

        return m


# Method combinators


class MethodTransformer(Elaboratable):
    """Method transformer.

    Takes a target method and creates a transformed method which calls the
    original target method, transforming the input and output values.
    The transformation functions take two parameters, a `Module` and the
    `Record` being transformed. Alternatively, a `Method` can be
    passed.

    Attributes
    ----------
    method: Method
        The transformed method.
    """

    def __init__(
        self,
        target: Method,
        *,
        i_transform: Optional[Tuple[MethodLayout, Callable[[Module, Record], RecordDict]]] = None,
        o_transform: Optional[Tuple[MethodLayout, Callable[[Module, Record], RecordDict]]] = None,
    ):
        """
        Parameters
        ----------
        target: Method
            The target method.
        i_transform: (record layout, function or Method), optional
            Input transformation. If specified, it should be a pair of a
            function and a input layout for the transformed method.
            If not present, input is not transformed.
        o_transform: (record layout, function or Method), optional
            Output transformation. If specified, it should be a pair of a
            function and a output layout for the transformed method.
            If not present, output is not transformed.
        """
        if i_transform is None:
            i_transform = (target.data_in.layout, lambda _, x: x)
        if o_transform is None:
            o_transform = (target.data_out.layout, lambda _, x: x)

        self.target = target
        self.method = Method(i=i_transform[0], o=o_transform[0])
        self.i_fun = i_transform[1]
        self.o_fun = o_transform[1]

    def elaborate(self, platform):
        m = Module()

        @def_method(m, self.method)
        def _(arg):
            return self.o_fun(m, self.target(m, self.i_fun(m, arg)))

        return m


class MethodFilter(Elaboratable):
    """Method filter.

    Takes a target method and creates a method which calls the target method
    only when some condition is true. The condition function takes two
    parameters, a module and the input `Record` of the method. Non-zero
    return value is interpreted as true. Alternatively to using a function,
    a `Method` can be passed as a condition.

    Caveat: because of the limitations of transaction scheduling, the target
    method is locked for usage even if it is not called.

    Attributes
    ----------
    method: Method
        The transformed method.
    """

    def __init__(
        self, target: Method, condition: Callable[[Module, Record], ValueLike], default: Optional[RecordDict] = None
    ):
        """
        Parameters
        ----------
        target: Method
            The target method.
        condition: function or Method
            The condition which, when true, allows the call to `target`. When
            false, `default` is returned.
        default: Value or dict, optional
            The default value returned from the filtered method when the condition
            is false. If omitted, zero is returned.
        """
        if default is None:
            default = Record.like(target.data_out)

        self.target = target
        self.method = Method.like(target)
        self.condition = condition
        self.default = default

    def elaborate(self, platform):
        m = Module()

        ret = Record.like(self.target.data_out)
        m.d.comb += assign(ret, self.default, fields=AssignType.ALL)

        @def_method(m, self.method)
        def _(arg):
            with m.If(self.condition(m, arg)):
                m.d.comb += ret.eq(self.target(m, arg))
            return ret

        return m


class MethodProduct(Elaboratable):
    def __init__(
        self,
        targets: list[Method],
        combiner: Optional[Tuple[MethodLayout, Callable[[Module, list[Record]], RecordDict]]] = None,
    ):
        """Method product.

        Takes arbitrary, non-zero number of target methods, and constructs
        a method which calls all of the target methods using the same
        argument. The return value of the resulting method is, by default,
        the return value of the first of the target methods. A combiner
        function can be passed, which can compute the return value from
        the results of every target method.

        Parameters
        ----------
        targets: list[Method]
            A list of methods to be called.
        combiner: (int or method layout, function), optional
            A pair of the output layout and the combiner function. The
            combiner function takes two parameters: a `Module` and
            a list of outputs of the target methods.

        Attributes
        ----------
        method: Method
            The product method.
        """
        if combiner is None:
            combiner = (targets[0].data_out.layout, lambda _, x: x[0])
        self.targets = targets
        self.combiner = combiner
        self.method = Method(i=targets[0].data_in.layout, o=combiner[0])

    def elaborate(self, platform):
        m = Module()

        @def_method(m, self.method)
        def _(arg):
            results = []
            for target in self.targets:
                results.append(target(m, arg))
            return self.combiner[1](m, results)

        return m


class Collector(Elaboratable):
    """Single result collector.

    Creates method that collects results of many methods with identical
    layouts. Each call of this method will return a single result of one
    of the provided methods.

    Attributes
    ----------
    method: Method
        Method which returns single result of provided methods.
    """

    def __init__(self, targets: list[Method]):
        """
        Parameters
        ----------
        method_list: list[Method]
            List of methods from which results will be collected.
        """
        self.method_list = targets
        layout = targets[0].data_out.layout
        self.method = Method(o=layout)

        for method in targets:
            if layout != method.data_out.layout:
                raise Exception("Not all methods have this same layout")

    def elaborate(self, platform):
        m = Module()

        m.submodules.forwarder = forwarder = Forwarder(self.method.data_out.layout)

        m.submodules.connect = ManyToOneConnectTrans(
            get_results=[get for get in self.method_list], put_result=forwarder.write
        )

        self.method.proxy(m, forwarder.read)

        return m


# Example transactions


class ConnectTrans(Elaboratable):
    """Simple connecting transaction.

    Takes two methods and creates a transaction which calls both of them.
    Result of the first method is connected to the argument of the second,
    and vice versa. Allows easily connecting methods with compatible
    layouts.
    """

    def __init__(self, method1: Method, method2: Method):
        """
        Parameters
        ----------
        method1: Method
            First method.
        method2: Method
            Second method.
        """
        self.method1 = method1
        self.method2 = method2

    def elaborate(self, platform):
        m = Module()

        with Transaction().body(m):
            data1 = Record.like(self.method1.data_out)
            data2 = Record.like(self.method2.data_out)

            Transaction.comb += data1.eq(self.method1(m, data2))
            Transaction.comb += data2.eq(self.method2(m, data1))

        return m


class ConnectAndTransformTrans(Elaboratable):
    """Connecting transaction with transformations.

    Behaves like `ConnectTrans`, but modifies the transferred data using
    functions or `Method`s. Equivalent to a combination of
    `ConnectTrans` and `MethodTransformer`. The transformation
    functions take two parameters, a `Module` and the `Record` being
    transformed.
    """

    def __init__(
        self,
        method1: Method,
        method2: Method,
        *,
        i_fun: Optional[Callable[[Module, Record], RecordDict]] = None,
        o_fun: Optional[Callable[[Module, Record], RecordDict]] = None,
    ):
        """
        Parameters
        ----------
        method1: Method
            First method.
        method2: Method
            Second method, and the method being transformed.
        i_fun: function or Method, optional
            Input transformation (`method1` to `method2`).
        o_fun: function or Method, optional
            Output transformation (`method2` to `method1`).
        """
        self.method1 = method1
        self.method2 = method2
        self.i_fun = i_fun or (lambda _, x: x)
        self.o_fun = o_fun or (lambda _, x: x)

    def elaborate(self, platform):
        m = Module()

        m.submodules.transformer = transformer = MethodTransformer(
            self.method2,
            i_transform=(self.method1.data_out.layout, self.i_fun),
            o_transform=(self.method1.data_in.layout, self.o_fun),
        )
        m.submodules.connect = ConnectTrans(self.method1, transformer.method)

        return m


class ManyToOneConnectTrans(Elaboratable):
    """Many-to-one method connection.

    Connects each of a set of methods to another method using separate
    transactions. Equivalent to a set of `ConnectTrans`.
    """

    def __init__(self, *, get_results: list[Method], put_result: Method):
        """
        Parameters
        ----------
        get_results: list[Method]
            Methods to be connected to the `put_result` method.
        put_result: Method
            Common method for each of the connections created.
        """
        self.get_results = get_results
        self.m_put_result = put_result

        self.count = len(self.get_results)

    def elaborate(self, platfrom):
        m = Module()

        for i in range(self.count):
            setattr(
                m.submodules, f"ManyToOneConnectTrans_input_{i}", ConnectTrans(self.m_put_result, self.get_results[i])
            )

        return m


class CatTrans(Elaboratable):
    """Concatenating transaction.

    Concatenates the results of two methods and passes the result to the
    third method.
    """

    def __init__(self, src1: Method, src2: Method, dst: Method):
        """
        Parameters
        ----------
        src1: Method
            First input method.
        src2: Method
            Second input method.
        dst: Method
            The method which receives the concatenation of the results of input
            methods.
        """
        self.src1 = src1
        self.src2 = src2
        self.dst = dst

    def elaborate(self, platform):
        m = Module()

        with Transaction().body(m):
            sdata1 = self.src1(m)
            sdata2 = self.src2(m)
            ddata = Record.like(self.dst.data_in)
            self.dst(m, ddata)

            m.d.comb += ddata.eq(Cat(sdata1, sdata2))

        return m<|MERGE_RESOLUTION|>--- conflicted
+++ resolved
@@ -7,13 +7,10 @@
 
 __all__ = [
     "FIFO",
-<<<<<<< HEAD
     "Connect",
     "Buffer",
-=======
     "Forwarder",
     "Collector",
->>>>>>> 0ab2e70f
     "ClickIn",
     "ClickOut",
     "AdapterTrans",
@@ -88,12 +85,11 @@
         return m
 
 
-<<<<<<< HEAD
 # Connector modules
 
 
 class Connect(Elaboratable):
-    def __init__(self, layout: MethodLayout, layout_r2w: MethodLayout = 0):
+    def __init__(self, layout: MethodLayout, layout_r2w: MethodLayout = ()):
         self.read = Method(o=layout, i=layout_r2w)
         self.write = Method(i=layout, o=layout_r2w)
         self.read.only_if(self.write)
@@ -120,7 +116,30 @@
 
 class Buffer(Elaboratable):
     def __init__(self, layout: MethodLayout):
-=======
+        self.read = Method(o=layout)
+        self.write = Method(i=layout)
+
+    def elaborate(self, platform):
+        m = Module()
+
+        buf = Record.like(self.read.data_out)
+        buf_full = Signal()
+
+        @def_method(m, self.read, ready=buf_full)
+        def _(arg):
+            m.d.sync += buf_full.eq(0)
+            return buf
+
+        self.write.only_if_any(~buf_full, self.read)
+
+        @def_method(m, self.write)
+        def _(arg):
+            m.d.sync += buf.eq(arg)
+            m.d.sync += buf_full.eq(1)
+
+        return m
+
+
 # Forwarding with overflow buffering
 
 
@@ -151,29 +170,12 @@
         layout: record layout
             The format of records forwarded.
         """
->>>>>>> 0ab2e70f
         self.read = Method(o=layout)
         self.write = Method(i=layout)
 
     def elaborate(self, platform):
         m = Module()
 
-<<<<<<< HEAD
-        buf = Record.like(self.read.data_out)
-        buf_full = Signal()
-
-        @def_method(m, self.read, ready=buf_full)
-        def _(arg):
-            m.d.sync += buf_full.eq(0)
-            return buf
-
-        self.write.only_if_any(~buf_full, self.read)
-
-        @def_method(m, self.write)
-        def _(arg):
-            m.d.sync += buf.eq(arg)
-            m.d.sync += buf_full.eq(1)
-=======
         reg = Record.like(self.read.data_out)
         reg_valid = Signal()
         read_value = Record.like(self.read.data_out)
@@ -193,7 +195,6 @@
         def _():
             m.d.sync += reg_valid.eq(0)
             return read_value
->>>>>>> 0ab2e70f
 
         return m
 
@@ -721,7 +722,7 @@
 
         self.count = len(self.get_results)
 
-    def elaborate(self, platfrom):
+    def elaborate(self, platform):
         m = Module()
 
         for i in range(self.count):
